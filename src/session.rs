//! A session with a validator node

use std::io::Write;
use std::net::TcpStream;
use std::sync::Arc;
use types::{PubKeyMsg, TendermintSignable};

use ed25519::{Keyring, PublicKey};
use failure::Error;
use prost::Message;
use rpc::{Request, Response};
use secret_connection::SecretConnection;

/// Encrypted session with a validator node
pub struct Session {
    /// TCP connection to a validator node
    connection: SecretConnection<TcpStream>,

    /// Keyring of signature keys
    keyring: Arc<Keyring>,
}

impl Session {
    /// Create a new session with the validator at the given address/port
    pub fn new(addr: &str, port: u16, keyring: Arc<Keyring>) -> Result<Self, Error> {
        debug!("Connecting to {}:{}...", addr, port);
        let socket = TcpStream::connect(format!("{}:{}", addr, port))?;
        let connection = SecretConnection::new(socket, keyring.secret_connection_signer())?;
        Ok(Self {
            connection,
            keyring,
        })
    }

    /// Handle an incoming request from the validator
    pub fn handle_request(&mut self) -> Result<bool, Error> {
        println!("handling request ... ");
        let response = match Request::read(&mut self.connection)? {
            Request::SignProposal(req) => self.sign(req)?,
            Request::SignHeartbeat(req) => self.sign(req)?,
            Request::SignVote(req) => self.sign(req)?,
<<<<<<< HEAD
            // non-signable requests:
            Request::ShowPublicKey(req) => self.get_pub_key(req),
=======
            Request::ShowPublicKey(ref req) => self.get_public_key(req),
>>>>>>> 956f1b9b
            Request::PoisonPill(_req) => return Ok(false),
        };
        //
        let mut buf = vec![];
        match response {
            Response::SignedHeartBeat(shb) => shb.encode(&mut buf)?,
            Response::SignedProposal(sp) => sp.encode(&mut buf)?,
            Response::SignedVote(sv) => sv.encode(&mut buf)?,
            Response::PublicKey(pk) => pk.encode(&mut buf)?,
        }
        // TODO(ismail): do some proper error handling
        self.connection.write_all(&buf)?;
        Ok(true)
    }

    /// Perform a digital signature operation
    fn sign(&mut self, mut request: impl TendermintResponse) -> Result<Response, Error> {
        // TODO(ismail) figure out if chain_id is a constant / field of the kms or if it should
        // always be embedded with any sign request.

        // TODO(ismail): figure out which key to use here
        // this can't work
        let mut nokey = PublicKey::from_bytes(&vec![]).unwrap();
        let mut to_sign = vec![];
        request.sign_bytes(&mut to_sign);
        let sig = self.keyring.sign( &nokey, &to_sign).unwrap();
        request.set_signature(sig);
        Ok(request.build_response())
    }

    fn get_public_key(&mut self, _request: &PubKeyMsg) -> Response {
        unimplemented!()
    }
}<|MERGE_RESOLUTION|>--- conflicted
+++ resolved
@@ -8,7 +8,7 @@
 use ed25519::{Keyring, PublicKey};
 use failure::Error;
 use prost::Message;
-use rpc::{Request, Response};
+use rpc::{Request, Response, TendermintResponse};
 use secret_connection::SecretConnection;
 
 /// Encrypted session with a validator node
@@ -39,12 +39,8 @@
             Request::SignProposal(req) => self.sign(req)?,
             Request::SignHeartbeat(req) => self.sign(req)?,
             Request::SignVote(req) => self.sign(req)?,
-<<<<<<< HEAD
             // non-signable requests:
-            Request::ShowPublicKey(req) => self.get_pub_key(req),
-=======
             Request::ShowPublicKey(ref req) => self.get_public_key(req),
->>>>>>> 956f1b9b
             Request::PoisonPill(_req) => return Ok(false),
         };
         //
@@ -67,11 +63,12 @@
 
         // TODO(ismail): figure out which key to use here
         // this can't work
-        let mut nokey = PublicKey::from_bytes(&vec![]).unwrap();
         let mut to_sign = vec![];
         request.sign_bytes(&mut to_sign);
-        let sig = self.keyring.sign( &nokey, &to_sign).unwrap();
-        request.set_signature(sig);
+        let signer = self.keyring.get_default_signer();
+
+        let sig = self.keyring.sign(&signer.public_key, &to_sign).unwrap();
+        request.set_signature(&sig);
         Ok(request.build_response())
     }
 
