//! Tendermint Key Management System

<<<<<<< HEAD
extern crate prost_amino;
=======
>>>>>>> 9aeb12e8
#[macro_use]
extern crate abscissa;
#[macro_use]
extern crate abscissa_derive;
extern crate byteorder;
extern crate bytes;
extern crate chrono;
extern crate failure;
#[macro_use]
extern crate failure_derive;
extern crate hkdf;
#[macro_use]
extern crate lazy_static;
extern crate prost;
#[macro_use]
extern crate prost_derive;
extern crate rand;
extern crate ring;
#[macro_use]
extern crate serde_derive;
#[macro_use]
extern crate serde_json;
extern crate sha2;
extern crate signatory;
extern crate signatory_dalek;
#[cfg(feature = "yubihsm")]
extern crate signatory_yubihsm;
extern crate subtle_encoding;
extern crate x25519_dalek;

#[macro_use]
mod error;

mod application;
mod client;
mod commands;
mod config;
mod ed25519;
mod rpc;
mod secret_connection;
mod session;
mod types;
#[cfg(feature = "yubihsm")]
mod yubihsm;

use application::KmsApplication;

/// Main entry point
fn main() {
    abscissa::boot(KmsApplication);
}<|MERGE_RESOLUTION|>--- conflicted
+++ resolved
@@ -1,9 +1,6 @@
 //! Tendermint Key Management System
 
-<<<<<<< HEAD
-extern crate prost_amino;
-=======
->>>>>>> 9aeb12e8
+extern crate prost_amino as prost;
 #[macro_use]
 extern crate abscissa;
 #[macro_use]
@@ -17,7 +14,6 @@
 extern crate hkdf;
 #[macro_use]
 extern crate lazy_static;
-extern crate prost;
 #[macro_use]
 extern crate prost_derive;
 extern crate rand;
